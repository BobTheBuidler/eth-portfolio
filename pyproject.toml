--- conflicted
+++ resolved
@@ -2,12 +2,8 @@
 requires = [
     "setuptools",
     "wheel",
-<<<<<<< HEAD
     "mypy[mypyc]==1.19.0",
-=======
-    "mypy[mypyc]>=1.18.2,<1.18.3",
     "pony-stubs==0.5.2",
->>>>>>> cf0e8e1b
     "types-aiofiles",
     "eth-brownie==1.22.0.dev0; sys_platform=='linux' and platform_machine != 'i686'",
     "eth-retry==0.3.5",
