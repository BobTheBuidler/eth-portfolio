import typing
from functools import cached_property

from evmspec.structs.transaction import AccessListEntry
from hexbytes import HexBytes
from msgspec import json
from pony.orm import Optional, PrimaryKey, Required, Set, composite_key
from y._db.entities import Address, Block, Contract, DbEntity, Token

from eth_portfolio import structs
from eth_portfolio._decimal import Decimal


class BlockExtended(Block):
    if typing.TYPE_CHECKING:
        # if we execute this code we get `TypeError: 'type' object is not subscriptable`
        transactions: Set["Transaction"]
        internal_transfers: Set["InternalTransfer"]
        token_transfers: Set["TokenTransfer"]

    transactions = Set("Transaction", lazy=True, reverse="block")
    internal_transfers = Set("InternalTransfer", lazy=True, reverse="block")
    token_transfers = Set("TokenTransfer", lazy=True, reverse="block")


class AddressExtended(Address):
    if typing.TYPE_CHECKING:
        # if we execute this code we get `TypeError: 'type' object is not subscriptable`
        transactions_sent: Set["Transaction"]
        transactions_received: Set["Transaction"]
        internal_transfers_sent: Set["InternalTransfer"]
        internal_transfers_received: Set["InternalTransfer"]
        token_transfers_sent: Set["TokenTransfer"]
        token_transfers_received: Set["TokenTransfer"]

    transactions_sent = Set("Transaction", lazy=True, reverse="from_address")
    transactions_received = Set("Transaction", lazy=True, reverse="to_address")
    internal_transfers_sent = Set("InternalTransfer", lazy=True, reverse="from_address")
    internal_transfers_received = Set("InternalTransfer", lazy=True, reverse="to_address")
    token_transfers_sent = Set("TokenTransfer", lazy=True, reverse="from_address")
    token_transfers_received = Set("TokenTransfer", lazy=True, reverse="to_address")


class ContractExtended(Contract, AddressExtended):
    pass


class TokenExtended(Token, AddressExtended):
    if typing.TYPE_CHECKING:
        # if we execute this code we get `TypeError: 'type' object is not subscriptable`
        transfers: Set["TokenTransfer"]

    transfers = Set("TokenTransfer", lazy=True, reverse="token")


class Transaction(DbEntity):
    """
    Represents a transaction entity in the database.

    This class provides a property to access decoded transaction data,
    which includes input data, signature components, and access lists.
<<<<<<< HEAD
    The decoded data is accessed through the `decoded` property,
    which returns a :class:`evmspec.structs.transaction.Transaction` object
    decoded from the `raw` attribute using :mod:`msgspec.json`.
=======
    The decoded data is accessed through the :attr:`decoded` property,
    which returns a :class:`structs.Transaction` object.
>>>>>>> edfd83b6

    See Also:
        - :class:`BlockExtended`
        - :class:`AddressExtended`
        - :class:`TokenTransfer`
<<<<<<< HEAD
        - :mod:`msgspec.json`
=======
>>>>>>> edfd83b6
    """

    _id = PrimaryKey(int, auto=True)
    "The primary key of the transaction."
    block = Required(BlockExtended, lazy=True, reverse="transactions")
    "The block containing this transaction."
    transaction_index = Required(int, lazy=True)
    "The index of the transaction within the block."
    hash = Required(str, index=True, lazy=True)
    "The hash of the transaction."
    from_address = Required(AddressExtended, index=True, lazy=True, reverse="transactions_sent")
    "The address that sent the transaction."
    to_address = Optional(AddressExtended, index=True, lazy=True, reverse="transactions_received")
    "The address that received the transaction."
    value = Required(Decimal, 38, 18, lazy=True)
    "The value transferred in the transaction."
    price = Optional(Decimal, 38, 18, lazy=True)
    "The price of the transaction."
    value_usd = Optional(Decimal, 38, 18, lazy=True)
    "The USD value of the transaction."

    nonce = Required(int, lazy=True)
    "The nonce of the transaction."
    type = Optional(int, lazy=True)
    "The type of the transaction."
    gas = Required(Decimal, 38, 1, lazy=True)
    "The gas used by the transaction."
    gas_price = Required(Decimal, 38, 1, lazy=True)
    "The gas price of the transaction."
    max_fee_per_gas = Optional(Decimal, 38, 1, lazy=True)
    "The maximum fee per gas for the transaction."
    max_priority_fee_per_gas = Optional(Decimal, 38, 1, lazy=True)
    "The maximum priority fee per gas for the transaction."

    composite_key(block, transaction_index)

    raw = Required(bytes, lazy=True)
    "The raw bytes of the transaction."

    @cached_property
    def decoded(self) -> structs.Transaction:
        """
<<<<<<< HEAD
        Decodes the raw transaction data into a :class:`evmspec.structs.transaction.Transaction` object.

        The raw transaction data is stored in the `raw` attribute and is
        decoded using :mod:`msgspec.json`.
=======
        Decodes the raw transaction data into a :class:`structs.Transaction` object.
>>>>>>> edfd83b6

        Example:
            >>> transaction = Transaction(...)
            >>> decoded_transaction = transaction.decoded
<<<<<<< HEAD
            >>> isinstance(decoded_transaction, evmspec.structs.transaction.Transaction)
            True

        See Also:
            - :class:`evmspec.structs.transaction.Transaction`
            - :mod:`msgspec.json`
=======
            >>> isinstance(decoded_transaction, structs.Transaction)
            True

        See Also:
            - :class:`structs.Transaction`
>>>>>>> edfd83b6
        """
        return json.decode(self.raw, type=structs.Transaction)

    @property
    def input(self) -> HexBytes:
        """
        Returns the input data of the transaction.

        Example:
            >>> transaction = Transaction(...)
            >>> input_data = transaction.input
            >>> isinstance(input_data, HexBytes)
            True

        See Also:
<<<<<<< HEAD
            - :attr:`evmspec.structs.transaction.Transaction.input`
=======
            - :attr:`structs.Transaction.input`
>>>>>>> edfd83b6
        """
        structs.Transaction.input.__doc__
        return self.decoded.input

    @property
    def r(self) -> HexBytes:
        """
        Returns the R component of the transaction's signature.

        Example:
            >>> transaction = Transaction(...)
            >>> r_value = transaction.r
            >>> isinstance(r_value, HexBytes)
            True

        See Also:
<<<<<<< HEAD
            - :attr:`evmspec.structs.transaction.Transaction.r`
=======
            - :attr:`structs.Transaction.r`
>>>>>>> edfd83b6
        """
        structs.Transaction.r.__doc__
        return self.decoded.r

    @property
    def s(self) -> HexBytes:
        """
        Returns the S component of the transaction's signature.

        Example:
            >>> transaction = Transaction(...)
            >>> s_value = transaction.s
            >>> isinstance(s_value, HexBytes)
            True

        See Also:
<<<<<<< HEAD
            - :attr:`evmspec.structs.transaction.Transaction.s`
=======
            - :attr:`structs.Transaction.s`
>>>>>>> edfd83b6
        """
        structs.Transaction.s.__doc__
        return self.decoded.s

    @property
    def v(self) -> int:
        """
        Returns the V component of the transaction's signature.

        Example:
            >>> transaction = Transaction(...)
            >>> v_value = transaction.v
            >>> isinstance(v_value, int)
            True

        See Also:
<<<<<<< HEAD
            - :attr:`evmspec.structs.transaction.Transaction.v`
=======
            - :attr:`structs.Transaction.v`
>>>>>>> edfd83b6
        """
        structs.Transaction.v.__doc__
        return self.decoded.v

    @property
    def access_list(self) -> typing.List[AccessListEntry]:
        """
        Returns the access list of the transaction.

        Example:
            >>> transaction = Transaction(...)
            >>> access_list = transaction.access_list
            >>> isinstance(access_list, list)
            True
            >>> isinstance(access_list[0], AccessListEntry)
            True

        See Also:
            - :class:`AccessListEntry`
<<<<<<< HEAD
            - :attr:`evmspec.structs.transaction.Transaction.access_list`
=======
            - :attr:`structs.Transaction.access_list`
>>>>>>> edfd83b6
        """
        structs.Transaction.access_list.__doc__
        return self.decoded.access_list

    @property
    def y_parity(self) -> typing.Optional[int]:
        """
        Returns the y_parity of the transaction.

        Example:
            >>> transaction = Transaction(...)
            >>> y_parity_value = transaction.y_parity
            >>> isinstance(y_parity_value, (int, type(None)))
            True

        See Also:
<<<<<<< HEAD
            - :attr:`evmspec.structs.transaction.Transaction.y_parity`
=======
            - :attr:`structs.Transaction.y_parity`
>>>>>>> edfd83b6
        """
        structs.Transaction.y_parity.__doc__
        return self.decoded.y_parity


class InternalTransfer(DbEntity):
    """
    Represents an internal transfer entity in the database.

    This class provides properties to access decoded internal transfer data,
    including input, output, and code.

    See Also:
        - :class:`BlockExtended`
        - :class:`AddressExtended`
    """

    _id = PrimaryKey(int, auto=True)
    "The primary key of the internal transfer."

    # common
    block = Required(BlockExtended, lazy=True, reverse="internal_transfers")
    "The block containing this internal transfer."
    transaction_index = Required(int, lazy=True)
    "The index of the transaction within the block."
    hash = Required(str, lazy=True)
    "The hash of the internal transfer."
    from_address = Required(
        AddressExtended, index=True, lazy=True, reverse="internal_transfers_sent"
    )
    "The address that sent the internal transfer."
    to_address = Optional(
        AddressExtended, index=True, lazy=True, reverse="internal_transfers_received"
    )
    "The address that received the internal transfer."
    value = Required(Decimal, 38, 18, lazy=True)
    "The value transferred in the internal transfer."
    price = Optional(Decimal, 38, 18, lazy=True)
    "The price of the internal transfer."
    value_usd = Optional(Decimal, 38, 18, lazy=True)
    "The USD value of the internal transfer."

    # unique
    type = Required(str, lazy=True)
    "The type of the internal transfer."
    call_type = Required(str, lazy=True)
    "The call type of the internal transfer."
    trace_address = Required(str, lazy=True)
    "The trace address of the internal transfer."
    gas = Required(Decimal, 38, 1, lazy=True)
    "The gas used by the internal transfer."
    gas_used = Optional(Decimal, 38, 1, lazy=True)
    "The gas used by the internal transfer."

    composite_key(
        block,
        transaction_index,
        hash,
        from_address,
        to_address,
        value,
        type,
        call_type,
        trace_address,
        gas,
        gas_used,
    )

    raw = Required(bytes, lazy=True)
    "The raw bytes of the internal transfer."

    @cached_property
    def decoded(self) -> structs.InternalTransfer:
        """
        Decodes the raw internal transfer data into a :class:`structs.InternalTransfer` object.

        Example:
            >>> internal_transfer = InternalTransfer(...)
            >>> decoded_transfer = internal_transfer.decoded
            >>> isinstance(decoded_transfer, structs.InternalTransfer)
            True

        See Also:
            - :class:`structs.InternalTransfer`
        """
        structs.InternalTransfer.__doc__
        return json.decode(self.raw, type=structs.InternalTransfer)

    @property
    def code(self) -> HexBytes:
        """
        Returns the code of the internal transfer.

        Example:
            >>> internal_transfer = InternalTransfer(...)
            >>> code_data = internal_transfer.code
            >>> isinstance(code_data, HexBytes)
            True

        See Also:
            - :attr:`structs.InternalTransfer.code`
        """
        structs.InternalTransfer.code.__doc__
        return self.decoded.code

    @property
    def input(self) -> HexBytes:
        """
        Returns the input data of the internal transfer.

        Example:
            >>> internal_transfer = InternalTransfer(...)
            >>> input_data = internal_transfer.input
            >>> isinstance(input_data, HexBytes)
            True

        See Also:
            - :attr:`structs.InternalTransfer.input`
        """
        structs.InternalTransfer.input.__doc__
        return self.decoded.input

    @property
    def output(self) -> HexBytes:
        """
        Returns the output data of the internal transfer.

        Example:
            >>> internal_transfer = InternalTransfer(...)
            >>> output_data = internal_transfer.output
            >>> isinstance(output_data, HexBytes)
            True

        See Also:
            - :attr:`structs.InternalTransfer.output`
        """
        structs.InternalTransfer.output.__doc__
        return self.decoded.output

    @property
    def subtraces(self) -> int:
        """
        Returns the number of subtraces of the internal transfer.

        Example:
            >>> internal_transfer = InternalTransfer(...)
            >>> subtraces_count = internal_transfer.subtraces
            >>> isinstance(subtraces_count, int)
            True

        See Also:
            - :attr:`structs.InternalTransfer.subtraces`
        """
        structs.InternalTransfer.subtraces.__doc__
        return self.decoded.subtraces


class TokenTransfer(DbEntity):
    """
    Represents a token transfer entity in the database.

    This class provides properties to access decoded token transfer data.

    See Also:
        - :class:`BlockExtended`
        - :class:`AddressExtended`
        - :class:`TokenExtended`
    """

    _id = PrimaryKey(int, auto=True)
    "The primary key of the token transfer."

    # common
    block = Required(BlockExtended, lazy=True, reverse="token_transfers")
    "The block containing this token transfer."
    transaction_index = Required(int, lazy=True)
    "The index of the transaction within the block."
    hash = Required(str, lazy=True)
    "The hash of the token transfer."
    from_address = Required(AddressExtended, index=True, lazy=True, reverse="token_transfers_sent")
    "The address that sent the token transfer."
    to_address = Required(
        AddressExtended, index=True, lazy=True, reverse="token_transfers_received"
    )
    "The address that received the token transfer."
    value = Required(Decimal, 38, 18, lazy=True)
    "The value transferred in the token transfer."
    price = Optional(Decimal, 38, 18, lazy=True)
    "The price of the token transfer."
    value_usd = Optional(Decimal, 38, 18, lazy=True)
    "The USD value of the token transfer."

    # unique
    log_index = Required(int, lazy=True)
    "The log index of the token transfer."
    token = Optional(TokenExtended, index=True, lazy=True, reverse="transfers")
    "The token involved in the transfer."

    composite_key(block, transaction_index, log_index)

    raw = Required(bytes, lazy=True)
    "The raw bytes of the token transfer."

    @cached_property
    def decoded(self) -> structs.TokenTransfer:
        """
        Decodes the raw token transfer data into a :class:`structs.TokenTransfer` object.

        Example:
            >>> token_transfer = TokenTransfer(...)
            >>> decoded_transfer = token_transfer.decoded
            >>> isinstance(decoded_transfer, structs.TokenTransfer)
            True

        See Also:
            - :class:`structs.TokenTransfer`
        """
        return json.decode(self.raw, type=structs.TokenTransfer)<|MERGE_RESOLUTION|>--- conflicted
+++ resolved
@@ -59,23 +59,13 @@
 
     This class provides a property to access decoded transaction data,
     which includes input data, signature components, and access lists.
-<<<<<<< HEAD
-    The decoded data is accessed through the `decoded` property,
-    which returns a :class:`evmspec.structs.transaction.Transaction` object
-    decoded from the `raw` attribute using :mod:`msgspec.json`.
-=======
     The decoded data is accessed through the :attr:`decoded` property,
     which returns a :class:`structs.Transaction` object.
->>>>>>> edfd83b6
 
     See Also:
         - :class:`BlockExtended`
         - :class:`AddressExtended`
         - :class:`TokenTransfer`
-<<<<<<< HEAD
-        - :mod:`msgspec.json`
-=======
->>>>>>> edfd83b6
     """
 
     _id = PrimaryKey(int, auto=True)
@@ -118,32 +108,16 @@
     @cached_property
     def decoded(self) -> structs.Transaction:
         """
-<<<<<<< HEAD
-        Decodes the raw transaction data into a :class:`evmspec.structs.transaction.Transaction` object.
-
-        The raw transaction data is stored in the `raw` attribute and is
-        decoded using :mod:`msgspec.json`.
-=======
         Decodes the raw transaction data into a :class:`structs.Transaction` object.
->>>>>>> edfd83b6
 
         Example:
             >>> transaction = Transaction(...)
             >>> decoded_transaction = transaction.decoded
-<<<<<<< HEAD
-            >>> isinstance(decoded_transaction, evmspec.structs.transaction.Transaction)
-            True
-
-        See Also:
-            - :class:`evmspec.structs.transaction.Transaction`
-            - :mod:`msgspec.json`
-=======
             >>> isinstance(decoded_transaction, structs.Transaction)
             True
 
         See Also:
             - :class:`structs.Transaction`
->>>>>>> edfd83b6
         """
         return json.decode(self.raw, type=structs.Transaction)
 
@@ -159,11 +133,7 @@
             True
 
         See Also:
-<<<<<<< HEAD
-            - :attr:`evmspec.structs.transaction.Transaction.input`
-=======
             - :attr:`structs.Transaction.input`
->>>>>>> edfd83b6
         """
         structs.Transaction.input.__doc__
         return self.decoded.input
@@ -180,11 +150,7 @@
             True
 
         See Also:
-<<<<<<< HEAD
-            - :attr:`evmspec.structs.transaction.Transaction.r`
-=======
             - :attr:`structs.Transaction.r`
->>>>>>> edfd83b6
         """
         structs.Transaction.r.__doc__
         return self.decoded.r
@@ -201,11 +167,7 @@
             True
 
         See Also:
-<<<<<<< HEAD
-            - :attr:`evmspec.structs.transaction.Transaction.s`
-=======
             - :attr:`structs.Transaction.s`
->>>>>>> edfd83b6
         """
         structs.Transaction.s.__doc__
         return self.decoded.s
@@ -222,11 +184,7 @@
             True
 
         See Also:
-<<<<<<< HEAD
-            - :attr:`evmspec.structs.transaction.Transaction.v`
-=======
             - :attr:`structs.Transaction.v`
->>>>>>> edfd83b6
         """
         structs.Transaction.v.__doc__
         return self.decoded.v
@@ -246,11 +204,7 @@
 
         See Also:
             - :class:`AccessListEntry`
-<<<<<<< HEAD
-            - :attr:`evmspec.structs.transaction.Transaction.access_list`
-=======
             - :attr:`structs.Transaction.access_list`
->>>>>>> edfd83b6
         """
         structs.Transaction.access_list.__doc__
         return self.decoded.access_list
@@ -267,11 +221,7 @@
             True
 
         See Also:
-<<<<<<< HEAD
-            - :attr:`evmspec.structs.transaction.Transaction.y_parity`
-=======
             - :attr:`structs.Transaction.y_parity`
->>>>>>> edfd83b6
         """
         structs.Transaction.y_parity.__doc__
         return self.decoded.y_parity
