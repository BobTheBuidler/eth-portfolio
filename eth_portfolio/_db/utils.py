import threading
from asyncio import create_task, gather, get_event_loop
from contextlib import suppress
from functools import lru_cache
from typing import Any, Dict, Optional, Tuple, Union

import evmspec
import y._db.common
import y._db.config as config
from a_sync import PruningThreadPoolExecutor, a_sync
from brownie import chain
from eth_typing import ChecksumAddress
from evmspec.data import _decode_hook
from logging import getLogger
from msgspec import ValidationError, json
from multicall.utils import get_event_loop
from pony.orm import BindingError, OperationalError, commit, db_session, flush, select
from y._db.entities import db
from y.exceptions import reraise_excs_with_extra_context

from eth_portfolio._db import entities
from eth_portfolio._db.decorators import break_locks, requery_objs_on_diff_tx_err
from eth_portfolio._decimal import Decimal
from eth_portfolio.structs import InternalTransfer, TokenTransfer, Transaction, TransactionRLP
from eth_portfolio.typing import _P, _T, Fn

logger = getLogger(__name__)


def __bind():
    try:
        db.bind(**config.connection_settings)
    except BindingError as e:
        if not str(e).startswith("Database object was already bound to"):
            raise e


__bind()

try:
    db.generate_mapping(create_tables=True)
except OperationalError as e:
    if not str(e).startswith("no such column:"):
        raise
    raise OperationalError(
        "Since eth-portfolio extends the ypricemagic database with additional column definitions, you will need to delete your ypricemagic database at ~/.ypricemagic and rerun this script"
    ) from e

from y._db.decorators import retry_locked
from y._db.entities import Address, Block, Chain, Contract, Token, insert

# The db must be bound before we do this since we're adding some new columns to the tables defined in ypricemagic
from y._db.utils import ensure_chain, get_chain
from y._db.utils.price import _set_price
from y._db.utils.traces import insert_trace
from y import ERC20
from y.constants import EEE_ADDRESS
from y.exceptions import NonStandardERC20
from y.contracts import is_contract


_block_executor = PruningThreadPoolExecutor(4, "eth-portfolio block")
_token_executor = PruningThreadPoolExecutor(4, "eth-portfolio token")
_address_executor = PruningThreadPoolExecutor(4, "eth-portfolio address")
_transaction_read_executor = PruningThreadPoolExecutor(10, "eth-portfolio-transaction-read")
_transaction_write_executor = PruningThreadPoolExecutor(4, "eth-portfolio-transaction-write")
_token_transfer_read_executor = PruningThreadPoolExecutor(10, "eth-portfolio-token-transfer-read")
_token_transfer_write_executor = PruningThreadPoolExecutor(4, "eth-portfolio-token-transfer-write")
_internal_transfer_read_executor = PruningThreadPoolExecutor(
    10, "eth-portfolio-internal-transfer read"
)
_internal_transfer_write_executor = PruningThreadPoolExecutor(
    4, "eth-portfolio-internal-transfer write"
)


def robust_db_session(fn: Fn[_P, _T]) -> Fn[_P, _T]:
    return retry_locked(break_locks(db_session(fn)))


db_session_cached = lambda func: retry_locked(
    lru_cache(maxsize=None)(db_session(retry_locked(func)))
)


@a_sync(default="async", executor=_block_executor)
@robust_db_session
def get_block(block: int) -> entities.BlockExtended:
    if b := entities.BlockExtended.get(chain=chain.id, number=block):
        return b
    elif b := Block.get(chain=chain.id, number=block):
        if isinstance(b, entities.BlockExtended):
            # in case of race cndtn
            return b
        raise ValueError(b, b.number, b.chain.id)
        hash = b.hash
        ts = b.timestamp
        prices = [(price.token.address, price.price) for price in b.prices]
        logs = [json.decode(log.raw) for log in b.logs]
        traces = [json.decode(trace.raw) for trace in b.traces]
        for p in b.prices:
            p.delete()
        for l in b.logs:
            l.delete()
        for t in b.traces:
            t.delete()
        flush()
        b.delete()
        commit()
        b = insert(
            type=entities.BlockExtended,
            chain=get_chain(sync=True),
            number=block,
            hash=hash,
            timestamp=ts,
        )
        try:
            # for log in logs:
            #    insert_log(log)
            for trace in traces:
                insert_trace(trace)
        except Exception as e:
            e.args = (
                "This is really bad. Might need to nuke your db if you value your logs/traces",
                *e.args,
            )
            raise
        for token, price in prices:
            _set_price(token, price, sync=True)
    asdasd = get_chain(sync=True)
    if not isinstance(asdasd, Chain):
        raise TypeError(asdasd)
    commit()
    if b := insert(type=entities.BlockExtended, chain=asdasd, number=block):
        return b
    return entities.BlockExtended.get(chain=chain.id, number=block)


@a_sync(default="async", executor=_block_executor)
@db_session_cached
def ensure_block(block: int) -> None:
    get_block(block, sync=True)


# TODO refactor this out, async is annoying sometimes
# process = ProcessPoolExecutor(
#  1,
#  # NOTE: come on apple, what are you dooooin?
#  mp_context=get_context('fork'),
# )


def is_token(address) -> bool:
    if address == EEE_ADDRESS:
        return False
    # with suppress(NonStandardERC20):
    #    erc = ERC20(address)
    #    if all(erc.symbol, erc.name, erc.total_supply(), erc.scale):
    #    #if all(erc._symbol(), erc._name(), erc.total_supply(), erc._scale()):
    #        return True
    # return False
    return get_event_loop().run_until_complete(_is_token(address))


async def _is_token(address) -> bool:
    # just breaking a weird lock, dont mind me
    if retval := await get_event_loop().run_in_executor(process, __is_token, address):
        logger.debug("%s is token")
    else:
        logger.debug("%s is not token")
    return retval


def __is_token(address) -> bool:
    with suppress(NonStandardERC20):
        erc = ERC20(address, asynchronous=True)
        if all(
            get_event_loop().run_until_complete(
                gather(erc._symbol(), erc._name(), erc.total_supply_readable())
            )
        ):
            return True
    return False


@a_sync(default="async", executor=_address_executor)
@robust_db_session
def get_address(address: ChecksumAddress) -> entities.AddressExtended:
    entity_type = entities.TokenExtended
    entity = entities.Address.get(chain=chain.id, address=address)
    """ TODO: fix this later
    entity = entities.Address.get(chain=chain, address=address)
    if isinstance(entity, (Token, entities.TokenExtended)):
        entity_type = entities.TokenExtended
    elif isinstance(entity, (Contract, entities.ContractExtended)):
        entity_type = entities.ContractExtended
    elif isinstance(entity, (Address, entities.AddressExtended)):
        entity_type = entities.AddressExtended
    elif entity is None:
        # TODO: this logic should live in ypm, prob
        entity_type = entities.AddressExtended if not is_contract(address) else entities.TokenExtended if is_token(address) else entities.ContractExtended
    else:
        raise NotImplementedError(entity, entity_type)
        
    if isinstance(entity, entity_type):
        return entity
    
    elif entity:
        logger.debug("deleting %s", entity)
        entity.delete()
        commit()
    """
    if entity := entities.Address.get(chain=chain.id, address=address):
        return entity

    ensure_chain()
    return insert(type=entity_type, chain=chain.id, address=address) or entity_type.get(
        chain=chain.id, address=address
    )


@a_sync(default="async", executor=_address_executor)
@db_session_cached
def ensure_address(address: ChecksumAddress) -> None:
    get_address(address, sync=True)


@a_sync(default="async", executor=_address_executor)
@db_session_cached
def ensure_addresses(*addresses: ChecksumAddress) -> None:
    for address in addresses:
        ensure_address(address, sync=True)


@a_sync(default="async", executor=_token_executor)
@robust_db_session
def get_token(address: ChecksumAddress) -> entities.TokenExtended:
    if t := entities.TokenExtended.get(chain=chain.id, address=address):
        return t
    kwargs = {}
    if t := Address.get(chain=chain.id, address=address):
        if isinstance(t, entities.TokenExtended):
            # double check due to possible race cntdn
            return t
        """
        with suppress(TypeError):
            if t.notes:
                kwargs['notes'] = t.notes
        if isinstance(t, Contract):
            with suppress(TypeError):
                if t.deployer:
                    kwargs['deployer'] = t.deployer
            with suppress(TypeError):
                if t.deploy_block:
                    kwargs['deploy_block'] = t.deploy_block
        if isinstance(t, Token):
            with suppress(TypeError):
                if t.symbol:
                    kwargs['symbol'] = t.symbol
            with suppress(TypeError):
                if t.name:
                    kwargs['name'] = t.name
            with suppress(TypeError):
                if t.bucket:
                    kwargs['bucket'] = t.bucket
        """

        try:
            flush()
            t.delete()
            commit()
        except KeyError as e:
            raise KeyError(f"cant delete {t}") from e

    ensure_chain()
    commit()
    return insert(
        type=entities.TokenExtended, chain=chain.id, address=address, **kwargs
    ) or entities.TokenExtended.get(chain=chain.id, address=address)


@a_sync(default="async", executor=_token_executor)
@db_session_cached
def ensure_token(token_address: ChecksumAddress) -> None:
    get_token(token_address, sync=True)


async def get_transaction(sender: ChecksumAddress, nonce: int) -> Optional[Transaction]:
    startup_txs = await transactions_known_at_startup(chain.id, sender)
    data = startup_txs.pop(nonce, None) or await __get_transaction_bytes_from_db(sender, nonce)
    if data:
        return decode_transaction(data)

    
@a_sync(default="async", executor=_transaction_read_executor)
@robust_db_session
def __get_transaction_bytes_from_db(sender: ChecksumAddress, nonce: int) -> Optional[bytes]:
    entity: entities.Transaction
    if entity := entities.Transaction.get(from_address=(chain.id, sender), nonce=nonce):
        return entity.raw


def decode_transaction(data: bytes) -> Union[Transaction, TransactionRLP]:
    try:
        try:
            return json.decode(data, type=Transaction, dec_hook=_decode_hook)
        except ValidationError as e:
            if str(e) == "Object missing required field `type` - at `$[2]`":
                return json.decode(data, type=TransactionRLP, dec_hook=_decode_hook)
            raise
    except Exception as e:
        e.args = *e.args, json.decode(data)
        raise


@a_sync(default="async", executor=_transaction_write_executor)
@robust_db_session
def delete_transaction(transaction: Transaction) -> None:
    if entity := entities.Transaction.get(**transaction.__db_primary_key__):
        entity.delete()


async def insert_transaction(transaction: Transaction) -> None:
    # Make sure these are in the db so below we can call them and use the results all in one transaction
    # NOTE: this create task -> await coro -> await task pattern is faster than a 2-task gather
    block_task = create_task(ensure_block(transaction.block_number))
    if to_address := transaction.to_address:
        await ensure_addresses(to_address, transaction.from_address)
    else:
        await ensure_address(transaction.from_address)
    await block_task
    await _insert_transaction(transaction)


@a_sync(default="async", executor=_transaction_write_executor)
@requery_objs_on_diff_tx_err
@robust_db_session
def _insert_transaction(transaction: Transaction) -> None:
    with reraise_excs_with_extra_context(transaction):
        entities.Transaction(
            **transaction.__db_primary_key__,
            block=(chain.id, transaction.block_number),
            transaction_index=transaction.transaction_index,
            hash=transaction.hash.hex(),
            to_address=(chain.id, transaction.to_address) if transaction.to_address else None,
            value=transaction.value,
            price=transaction.price,
            value_usd=transaction.value_usd,
            type=getattr(transaction, "type", None),
            gas=transaction.gas,
            gas_price=transaction.gas_price,
            max_fee_per_gas=getattr(transaction, "max_fee_per_gas", None),
            max_priority_fee_per_gas=getattr(transaction, "max_priority_fee_per_gas", None),
            raw=json.encode(transaction, enc_hook=enc_hook),
        )


@a_sync(default="async", executor=_internal_transfer_read_executor)
@robust_db_session
def get_internal_transfer(trace: evmspec.FilterTrace) -> Optional[InternalTransfer]:
    block = trace.blockNumber
    entity: entities.InternalTransfer
    if entity := entities.InternalTransfer.get(
        block=(chain.id, block),
        transaction_index=trace.transactionPosition,
        hash=trace.transactionHash,
        type=trace.type.name,
        call_type=trace.callType,
        from_address=(chain.id, trace.sender),
        to_address=(chain.id, trace.to),
        value=trace.value.scaled,
        trace_address=(chain.id, trace.traceAddress),
        gas=trace.gas,
        gas_used=trace.gasUsed if "gasUsed" in trace else None,
        input=trace.input,
        output=trace.output,
        subtraces=trace.subtraces,
        address=(chain.id, trace.address),
    ):
        return json.decode(entity.raw, type=InternalTransfer, dec_hook=_decode_hook)


@a_sync(default="async", executor=_internal_transfer_write_executor)
@robust_db_session
def delete_internal_transfer(transfer: InternalTransfer) -> None:
    if entity := entities.InternalTransfer.get(
        block=(chain.id, transfer.block_number),
        transaction_index=transfer.transaction_index,
        hash=transfer.hash,
        type=transfer.type,
        call_type=transfer.call_type,
        from_address=(chain.id, transfer.from_address),
        to_address=(chain.id, transfer.to_address),
        value=transfer.value,
        trace_address=(chain.id, transfer.trace_address),
        gas=transfer.gas,
        gas_used=transfer.gas_used,
        input=transfer.input,
        output=transfer.output,
        subtraces=transfer.subtraces,
        address=(chain.id, transfer.address),
    ):
        entity.delete()


async def insert_internal_transfer(transfer: InternalTransfer) -> None:
    # NOTE: this create task -> await coro -> await task pattern is faster than a 2-task gather
    block_task = create_task(ensure_block(transfer.block_number))
    if to_address := getattr(transfer, "to_address", None):
        await ensure_addresses(to_address, transfer.from_address)
    else:
        await ensure_address(transfer.from_address)
    await block_task
    await _insert_internal_transfer(transfer)


@a_sync(default="async", executor=_internal_transfer_write_executor)
@robust_db_session
def _insert_internal_transfer(transfer: InternalTransfer) -> None:
    entities.InternalTransfer(
        block=(chain.id, transfer.block_number),
        transaction_index=transfer.transaction_index,
        hash=transfer.hash,
        type=transfer.type,
        call_type=transfer.call_type,
        from_address=(chain.id, transfer.from_address),
        to_address=(chain.id, transfer.to_address),
        value=transfer.value,
        price=transfer.price,
        value_usd=transfer.value_usd,
        trace_address=str(transfer.trace_address),
        gas=transfer.gas,
        gas_used=transfer.gas_used,
        raw=json.encode(transfer, enc_hook=enc_hook),
    )


async def get_token_transfer(transfer: evmspec.Log) -> Optional[TokenTransfer]:
    pk = {
        "block": (chain.id, transfer.blockNumber),
        "transaction_index": transfer.transactionIndex,
        "log_index": transfer.logIndex,
    }
    startup_xfers = await token_transfers_known_at_startup()
    data = startup_xfers.pop(tuple(pk.values()), None) or await __get_token_transfer_bytes_from_db(pk)
    if data:
        with reraise_excs_with_extra_context(data):
            return json.decode(data, type=TokenTransfer, dec_hook=_decode_hook)


@a_sync(default="async", executor=_token_transfer_read_executor)
@robust_db_session
def __get_token_transfer_bytes_from_db(pk: dict) -> Optional[bytes]:
    entity: entities.TokenTransfer
    if entity := entities.TokenTransfer.get(**pk):
        return entity.raw


_TPK = Tuple[Tuple[int, ChecksumAddress], int]

_transactions_startup_lock = threading.Lock()

@a_sync(default="async", executor=_transaction_read_executor, ram_cache_maxsize=None)
@lru_cache(maxsize=None)
def transactions_known_at_startup(chainid: int, from_address: ChecksumAddress) -> Dict[_TPK, bytes]:
<<<<<<< HEAD
    return dict(
        select(
            (t.nonce, t.raw)
            for t in entities.Transaction  # type: ignore [attr-defined]
            if t.from_address.chain.id == chainid and t.from_address.address == from_address
        )
    )
=======
    with _transactions_startup_lock:
        transfers = {}
        obj: Tuple[int, ChecksumAddress, int, bytes]
        for nonce, raw in select(
            (t.nonce, t.raw)
            for t in entities.Transaction  # type: ignore [attr-defined]
            if t.from_address.chain.id == chainid and t.from_address.address == from_address
        ):
            transfers[nonce] = raw
        return transfers
>>>>>>> 8d4b745e


_TokenTransferPK = Tuple[Tuple[int, int], int, int]
_token_transfers_startup_lock = threading.Lock()

@a_sync(default="async", executor=_transaction_read_executor, ram_cache_maxsize=None)
@lru_cache(maxsize=None)
def token_transfers_known_at_startup() -> Dict[_TokenTransferPK, bytes]:
    chainid: int
    block: int
    tx_index: int
    log_index: int
    raw: bytes

    with _token_transfers_startup_lock:
        transfers = {}
        for chainid, block, tx_index, log_index, raw in select(
            (t.block.chain.id, t.block.number, t.transaction_index, t.log_index, t.raw)
            for t in entities.TokenTransfer  # type: ignore [attr-defined]
            if t.block.chain.id == chain.id
        ):
            pk = ((chainid, block), tx_index, log_index)
            transfers[pk] = raw
        return transfers


@a_sync(default="async", executor=_token_transfer_write_executor)
@robust_db_session
def delete_token_transfer(token_transfer: TokenTransfer) -> None:
    if entity := entities.TokenTransfer.get(
        block=(chain.id, token_transfer.block_number),
        transaction_index=token_transfer.transaction_index,
        log_index=token_transfer.log_index,
    ):
        entity.delete()


async def insert_token_transfer(token_transfer: TokenTransfer) -> None:
    # two tasks and a coroutine like this should be faster than gather
    block_task = create_task(ensure_block(token_transfer.block_number))
    while True:
        try:
            token_task = create_task(ensure_token(token_transfer.token_address))
        except KeyError:
            # This KeyError comes from a bug in cachetools.ttl_cache
            # TODO: move this handler into evmspec
            pass
        else:
            break

    while True:
        try:
            address_coro = ensure_addresses(token_transfer.to_address, token_transfer.from_address)
        except KeyError:
            # This KeyError comes from a bug in cachetools.ttl_cache
            # TODO: move this handler into evmspec
            pass
        else:
            break

    await address_coro
    await block_task
    await token_task
    await _insert_token_transfer(token_transfer)


@a_sync(default="async", executor=_token_transfer_write_executor)
@requery_objs_on_diff_tx_err
@robust_db_session
def _insert_token_transfer(token_transfer: TokenTransfer) -> None:
    entities.TokenTransfer(
        block=(chain.id, token_transfer.block_number),
        transaction_index=token_transfer.transaction_index,
        log_index=token_transfer.log_index,
        hash=token_transfer.hash.hex(),
        token=(chain.id, token_transfer.token_address),
        from_address=(chain.id, token_transfer.from_address),
        to_address=(chain.id, token_transfer.to_address),
        value=token_transfer.value,
        price=token_transfer.price,
        value_usd=token_transfer.value_usd,
        raw=json.encode(token_transfer, enc_hook=enc_hook),
    )
    commit()


def enc_hook(obj: Any) -> Any:
    try:
        return y._db.common.enc_hook(obj)
    except TypeError:
        if type(obj) is Decimal:
            return obj.jsonify()
        raise TypeError(type(obj), obj) from None<|MERGE_RESOLUTION|>--- conflicted
+++ resolved
@@ -463,26 +463,14 @@
 @a_sync(default="async", executor=_transaction_read_executor, ram_cache_maxsize=None)
 @lru_cache(maxsize=None)
 def transactions_known_at_startup(chainid: int, from_address: ChecksumAddress) -> Dict[_TPK, bytes]:
-<<<<<<< HEAD
-    return dict(
-        select(
-            (t.nonce, t.raw)
-            for t in entities.Transaction  # type: ignore [attr-defined]
-            if t.from_address.chain.id == chainid and t.from_address.address == from_address
+    with _transactions_startup_lock:
+        return dict(
+            select(
+                (t.nonce, t.raw)
+                for t in entities.Transaction  # type: ignore [attr-defined]
+                if t.from_address.chain.id == chainid and t.from_address.address == from_address
+            )
         )
-    )
-=======
-    with _transactions_startup_lock:
-        transfers = {}
-        obj: Tuple[int, ChecksumAddress, int, bytes]
-        for nonce, raw in select(
-            (t.nonce, t.raw)
-            for t in entities.Transaction  # type: ignore [attr-defined]
-            if t.from_address.chain.id == chainid and t.from_address.address == from_address
-        ):
-            transfers[nonce] = raw
-        return transfers
->>>>>>> 8d4b745e
 
 
 _TokenTransferPK = Tuple[Tuple[int, int], int, int]
