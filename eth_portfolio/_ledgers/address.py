--- conflicted
+++ resolved
@@ -733,16 +733,7 @@
             ]
 
         # NOTE: We only want tqdm progress bar when there is work to do
-<<<<<<< HEAD
-        block_range_len = len(block_ranges)
-        if block_range_len == 0:
-            raise ValueError(
-                "There must be at least one block in the range. start: {start} end: {end}"
-            )
-        elif block_range_len == 1:
-=======
         if len(trace_filter_coros) < 10:
->>>>>>> 1c2c88e6
             generator_function = a_sync.as_completed
         else:
             generator_function = partial(  # type: ignore [assignment]
