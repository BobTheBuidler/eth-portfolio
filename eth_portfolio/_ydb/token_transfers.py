from abc import abstractproperty
from asyncio import Task, create_task, sleep
from logging import DEBUG, getLogger
from typing import AsyncIterator, List

import a_sync
import evmspec
import y._db.log
from brownie import chain
from eth_utils import encode_hex
from y.datatypes import Address
from y.utils.events import ProcessedEvents

from eth_portfolio import _loaders
from eth_portfolio._shitcoins import SHITCOINS
from eth_portfolio.constants import TRANSFER_SIGS
from eth_portfolio.structs import TokenTransfer


try:
    # this is only available in 4.0.0+
    from eth_abi import encode

    encode_address = lambda address: encode_hex(encode(["address"], [str(address)]))
except ImportError:
    from eth_abi import encode_single

    encode_address = lambda address: encode_hex(encode_single("address", str(address)))

logger = getLogger(__name__)
_logger_is_enabled_for = logger.isEnabledFor
_logger_log = logger._log


class _TokenTransfers(ProcessedEvents["Task[TokenTransfer]"]):
    """A helper mixin that contains all logic for fetching token transfers for a particular wallet address"""

    __slots__ = "address", "_load_prices"

    def __init__(self, address: Address, from_block: int, load_prices: bool = False):
        self.address = address
        self._load_prices = load_prices
        super().__init__(topics=self._topics, from_block=from_block)

    def __repr__(self) -> str:
        return f"<{self.__class__.__module__}.{self.__class__.__name__} address={self.address}>"

    @abstractproperty
    def _topics(self) -> List: ...

    @a_sync.ASyncIterator.wrap
    async def yield_thru_block(self, block) -> AsyncIterator["Task[TokenTransfer]"]:
        if not _logger_is_enabled_for(DEBUG):
            async for task in self._objects_thru(block=block):
                yield task
<<<<<<< HEAD

=======
            return
                
>>>>>>> d2f00fe2
        _logger_log(DEBUG, "%s yielding all objects thru block %s", (self, block))
        async for task in self._objects_thru(block=block):
            _logger_log(
                DEBUG,
                "yielding %s at block %s [thru: %s, lock: %s]",
                (task, task.block, block, self._lock.value),
            )
            yield task
        _logger_log(DEBUG, "%s yield thru %s complete", (self, block))

    async def _extend(self, objs: List[evmspec.Log]) -> None:
        shitcoins = SHITCOINS.get(chain.id, set())
        done = 0
        for log in objs:
            if log.address in shitcoins:
                continue
            # save i/o
            array_encodable_log = y._db.log.Log(**log)
            task = create_task(
                coro=_loaders.load_token_transfer(array_encodable_log, self._load_prices),
                name="load_token_transfer",
            )
            task.block = log.block  # type: ignore [attr-defined]
            self._objects.append(task)
            done += 1
            # Make sure the event loop doesn't get blocked
            if done % 100 == 0:
                await sleep(0)

    def _get_block_for_obj(self, task: "Task[TokenTransfer]") -> int:
        return task.block  # type: ignore [attr-defined]

    def _process_event(self, task: "Task[TokenTransfer]") -> "Task[TokenTransfer]":
        return task

    def _done_callback(self, task: Task) -> None:
        if e := task.exception():
            self._exc = e
            logger.exception(e)
            raise e


class InboundTokenTransfers(_TokenTransfers):
    """A container that fetches and iterates over all inbound token transfers for a particular wallet address"""

    @property
    def _topics(self) -> List:
        return [TRANSFER_SIGS, None, encode_address(self.address)]


class OutboundTokenTransfers(_TokenTransfers):
    """A container that fetches and iterates over all outbound token transfers for a particular wallet address"""

    @property
    def _topics(self) -> List:
        return [TRANSFER_SIGS, encode_address(self.address)]


class TokenTransfers(a_sync.ASyncIterable[TokenTransfer]):
    """
    A container that fetches and iterates over all token transfers for a particular wallet address.
    NOTE: These do not come back in chronologcal order.
    """

    def __init__(self, address: Address, from_block: int, load_prices: bool = False):
        self.transfers_in = InboundTokenTransfers(address, from_block, load_prices=load_prices)
        self.transfers_out = OutboundTokenTransfers(address, from_block, load_prices=load_prices)

    def __aiter__(self):
        return self.yield_thru_block(chain.height).__aiter__()

    def yield_thru_block(self, block: int) -> a_sync.ASyncIterator["Task[TokenTransfer]"]:
        return a_sync.ASyncIterator(
            a_sync.as_yielded(
                self.transfers_in.yield_thru_block(block),
                self.transfers_out.yield_thru_block(block),
            )
        )<|MERGE_RESOLUTION|>--- conflicted
+++ resolved
@@ -53,12 +53,8 @@
         if not _logger_is_enabled_for(DEBUG):
             async for task in self._objects_thru(block=block):
                 yield task
-<<<<<<< HEAD
-
-=======
             return
-                
->>>>>>> d2f00fe2
+          
         _logger_log(DEBUG, "%s yielding all objects thru block %s", (self, block))
         async for task in self._objects_thru(block=block):
             _logger_log(
