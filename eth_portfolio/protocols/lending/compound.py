from asyncio import gather
from typing import List, Optional

import a_sync
from async_lru import alru_cache
from brownie import ZERO_ADDRESS, Contract
from y import ERC20, Contract, map_prices, weth
from y._decorators import stuck_coro_debugger
from y.datatypes import Block
from y.exceptions import ContractNotVerified
from y.prices.lending.compound import CToken, compound

from eth_portfolio._utils import Decimal
from eth_portfolio.protocols.lending._base import LendingProtocol
from eth_portfolio.typing import Address, Balance, TokenBalances


def _get_contract(market: CToken) -> Optional[Contract]:
    try:
        return market.contract
    except ContractNotVerified:
        # We will skip these for now. Might consider supporting them later if necessary.
        return None


class Compound(LendingProtocol):
    _markets: List[Contract]

    @a_sync.future
    @alru_cache(ttl=300)
    @stuck_coro_debugger
    async def underlyings(self) -> List[ERC20]:
        """
        Fetches the underlying ERC20 tokens for all Compound markets.

        This method gathers all markets from the Compound protocol's trollers
        and filters out those that do not have a `borrowBalanceStored` attribute
<<<<<<< HEAD
        by checking the result of :func:`_get_contract`. It then separates markets
        into those that use the native gas token and those that have an underlying
        ERC20 token, fetching the underlying tokens accordingly.
=======
        by using the :func:`hasattr` function directly on the result of
        :func:`_get_contract`. It then separates markets into those that use
        the native gas token and those that have an underlying ERC20 token,
        fetching the underlying tokens accordingly.
>>>>>>> edfd83b6

        Returns:
            A list of :class:`~y.classes.common.ERC20` instances representing the underlying tokens.

        Examples:
            >>> compound = Compound()
            >>> underlyings = await compound.underlyings()
            >>> for token in underlyings:
            ...     print(token.symbol)

        See Also:
            - :meth:`markets`: To get the list of market contracts.
        """
        all_markets: List[List[CToken]] = await gather(
            *[comp.markets for comp in compound.trollers.values()]
        )
        markets: List[Contract] = [
            market.contract
            for troller in all_markets
            for market in troller
            if hasattr(_get_contract(market), "borrowBalanceStored")
        ]  # this last part takes out xinv
        gas_token_markets = [market for market in markets if not hasattr(market, "underlying")]
        other_markets = [market for market in markets if hasattr(market, "underlying")]

        markets = gas_token_markets + other_markets
        underlyings = [weth for market in gas_token_markets] + await gather(
            *[market.underlying.coroutine() for market in other_markets]
        )

        markets_zip = zip(markets, underlyings)
        self._markets, underlyings = [], []
        for contract, underlying in markets_zip:
            if underlying != ZERO_ADDRESS:
                self._markets.append(contract)
                underlyings.append(underlying)
        return [ERC20(underlying, asynchronous=True) for underlying in underlyings]

    @a_sync.future
    @stuck_coro_debugger
    async def markets(self) -> List[Contract]:
        """
        Fetches the list of market contracts for the Compound protocol.

        This method ensures that the underlying tokens are fetched first,
        as they are used to determine the markets.

        Returns:
            A list of :class:`~brownie.network.contract.Contract` instances representing the markets.

        Examples:
            >>> compound = Compound()
            >>> markets = await compound.markets()
            >>> for market in markets:
            ...     print(market.address)

        See Also:
            - :meth:`underlyings`: To get the list of underlying tokens.
        """
        await self.underlyings()
        return self._markets

    async def _debt(self, address: Address, block: Optional[Block] = None) -> TokenBalances:
        """
        Calculates the debt balance for a given address in the Compound protocol.

        This method fetches the borrow balance for each market and calculates
        the debt in terms of the underlying token and its USD value.

        Args:
            address: The Ethereum address to calculate the debt for.
            block: The block number to query. Defaults to the latest block.

        Returns:
            A :class:`~eth_portfolio.typing.TokenBalances` object representing the debt balances.

        Examples:
            >>> compound = Compound()
            >>> debt_balances = await compound._debt("0x1234567890abcdef1234567890abcdef12345678")
            >>> for token, balance in debt_balances.items():
            ...     print(f"Token: {token}, Balance: {balance.balance}, USD Value: {balance.usd_value}")

        See Also:
            - :meth:`debt`: Public method to get the debt balances.
        """
        # if ypricemagic doesn't support any Compound forks on current chain
        if len(compound.trollers) == 0:
            return TokenBalances(block=block)

        address = str(address)
        markets: List[Contract]
        underlyings: List[ERC20]
        markets, underlyings = await gather(*[self.markets(), self.underlyings()])
        debt_data, underlying_scale = await gather(
            gather(*[_borrow_balance_stored(market, address, block) for market in markets]),
            gather(*[underlying.__scale__ for underlying in underlyings]),
        )

        balances: TokenBalances = TokenBalances(block=block)
        if debts := {
            underlying: Decimal(debt) / scale
            for underlying, scale, debt in zip(underlyings, underlying_scale, debt_data)
            if debt
        }:
            async for underlying, price in map_prices(debts, block=block):
                debt = debts.pop(underlying)
                balances[underlying] += Balance(
                    debt, debt * Decimal(price), token=underlying.address, block=block
                )
        return balances


@stuck_coro_debugger
async def _borrow_balance_stored(
    market: Contract, address: Address, block: Optional[Block] = None
) -> Optional[int]:
    """
    Fetches the stored borrow balance for a given market and address.

    This function attempts to call the `borrowBalanceStored` method on the
    market contract. If the call reverts, it returns None.

    Args:
        market: The market contract to query.
        address: The Ethereum address to fetch the borrow balance for.
        block: The block number to query. Defaults to the latest block.

    Returns:
        The stored borrow balance as an integer, or None if the call reverts.

    Examples:
        >>> market = Contract.from_explorer("0x1234567890abcdef1234567890abcdef12345678")
        >>> balance = await _borrow_balance_stored(market, "0xabcdefabcdefabcdefabcdefabcdefabcdef")
        >>> print(balance)

    See Also:
        - :meth:`_debt`: Uses this function to calculate debt balances.
    """
    try:
        return await market.borrowBalanceStored.coroutine(str(address), block_identifier=block)
    except ValueError as e:
        if str(e) != "No data was returned - the call likely reverted":
            raise
        return None<|MERGE_RESOLUTION|>--- conflicted
+++ resolved
@@ -35,16 +35,10 @@
 
         This method gathers all markets from the Compound protocol's trollers
         and filters out those that do not have a `borrowBalanceStored` attribute
-<<<<<<< HEAD
-        by checking the result of :func:`_get_contract`. It then separates markets
-        into those that use the native gas token and those that have an underlying
-        ERC20 token, fetching the underlying tokens accordingly.
-=======
         by using the :func:`hasattr` function directly on the result of
         :func:`_get_contract`. It then separates markets into those that use
         the native gas token and those that have an underlying ERC20 token,
         fetching the underlying tokens accordingly.
->>>>>>> edfd83b6
 
         Returns:
             A list of :class:`~y.classes.common.ERC20` instances representing the underlying tokens.
