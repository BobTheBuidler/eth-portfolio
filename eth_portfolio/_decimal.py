import decimal
import logging
from typing import Union

from evmspec.data import Wei


logger = logging.getLogger(__name__)


class Decimal(decimal.Decimal):
    """
    A subclass of :class:`decimal.Decimal` with additional functionality for JSON serialization.

    This class extends the :class:`decimal.Decimal` class to provide an additional
    method for JSON serialization. It also overrides arithmetic operations to ensure
    that the result is of type :class:`Decimal`.

    See Also:
        - :class:`decimal.Decimal`
    """

    def jsonify(self) -> Union[str, int]:
        """
        Converts the :class:`Decimal` to a JSON-friendly format.

        This method attempts to represent the :class:`Decimal` in the most compact form
        possible for JSON serialization. It returns an integer if the :class:`Decimal`
        is exactly equal to an integer, otherwise it returns a string in either
        standard or scientific notation, depending on which is shorter.

        If the integer representation is exactly equal to the :class:`Decimal`,
        the integer is returned. Otherwise, the method returns the shorter of the
        standard string representation or the scientific notation.
<<<<<<< HEAD

        Raises:
            Exception: If the resulting string representation is empty.
=======
>>>>>>> edfd83b6

        Examples:
            >>> Decimal('123.4500').jsonify()
            '123.45'
            >>> Decimal('123000').jsonify()
            123000
            >>> Decimal('0.000123').jsonify()
            '1.23E-4'
            >>> Decimal('1000000').jsonify()
            1000000
<<<<<<< HEAD

        See Also:
            - :meth:`Decimal.__str__`: For converting :class:`Decimal` to a string.
            - :meth:`Decimal.__int__`: For converting :class:`Decimal` to an integer.
=======
>>>>>>> edfd83b6
        """
        string = str(self)
        integer = int(self)

        if integer == self:
            scientific_notation = "%E" % self
            return (
                integer
                if len(str(integer)) <= len(scientific_notation) + 2
                else scientific_notation
            )

        if "E" in string:
            return string

        scientific_notation = "%E" % self
        while string[-1] == "0":
            string = string[:-1]

        if len(scientific_notation) < len(string):
            return scientific_notation

        return string

    def __add__(self, other):
        """
        Adds two :class:`Decimal` values, ensuring the result is of type :class:`Decimal`.

        Examples:
            >>> Decimal('1.1') + Decimal('2.2')
            Decimal('3.3')
        """
        return type(self)(super().__add__(other))

    def __radd__(self, other):
        """
        Adds two :class:`Decimal` values with reflected operands, ensuring the result is of type :class:`Decimal`.

        Examples:
            >>> Decimal('1.1').__radd__(Decimal('2.2'))
            Decimal('3.3')
        """
        return type(self)(super().__radd__(other))

    def __sub__(self, other):
        """
        Subtracts two :class:`Decimal` values, ensuring the result is of type :class:`Decimal`.

        Examples:
            >>> Decimal('3.3') - Decimal('1.1')
            Decimal('2.2')
        """
        return type(self)(super().__sub__(other))

    def __rsub__(self, other):
        """
        Subtracts two :class:`Decimal` values with reflected operands, ensuring the result is of type :class:`Decimal`.

        Examples:
            >>> Decimal('3.3').__rsub__(Decimal('1.1'))
            Decimal('-2.2')
        """
        return type(self)(super().__rsub__(other))

    def __mul__(self, other):
        """
        Multiplies two :class:`Decimal` values, ensuring the result is of type :class:`Decimal`.

        Examples:
            >>> Decimal('2') * Decimal('3')
            Decimal('6')
        """
        return type(self)(super().__mul__(other))

    def __rmul__(self, other):
        """
        Multiplies two :class:`Decimal` values with reflected operands, ensuring the result is of type :class:`Decimal`.

        Examples:
            >>> Decimal('2').__rmul__(Decimal('3'))
            Decimal('6')
        """
        return type(self)(super().__rmul__(other))

    def __truediv__(self, other):
        """
        Divides two :class:`Decimal` values, ensuring the result is of type :class:`Decimal`.

        Examples:
            >>> Decimal('6') / Decimal('3')
            Decimal('2')
        """
        return type(self)(super().__truediv__(other))

    def __rtruediv__(self, other):
        """
        Divides two :class:`Decimal` values with reflected operands, ensuring the result is of type :class:`Decimal`.

        Examples:
            >>> Decimal('6').__rtruediv__(Decimal('3'))
            Decimal('0.5')
        """
        return type(self)(super().__rtruediv__(other))

    def __floordiv__(self, other):
        """
        Performs floor division on two :class:`Decimal` values, ensuring the result is of type :class:`Decimal`.

        Examples:
            >>> Decimal('7') // Decimal('3')
            Decimal('2')
        """
        return type(self)(super().__floordiv__(other))

    def __rfloordiv__(self, other):
        """
        Performs floor division on two :class:`Decimal` values with reflected operands, ensuring the result is of type :class:`Decimal`.

        Examples:
            >>> Decimal('7').__rfloordiv__(Decimal('3'))
            Decimal('0')
        """
        return type(self)(super().__rfloordiv__(other))


class Gwei(Decimal):
    """
    A subclass of :class:`Decimal` representing Gwei values.

    This class provides a property to convert Gwei to Wei.

    See Also:
        - :class:`Decimal`
        - :class:`evmspec.data.Wei`
    """

    @property
    def as_wei(self) -> Wei:
        """
        Converts the Gwei value to Wei.

        This property multiplies the Gwei value by 10^9 to convert it to Wei.

        Examples:
            >>> Gwei('1').as_wei
            Wei(1000000000)
        """
        return Wei(self * 10**9)<|MERGE_RESOLUTION|>--- conflicted
+++ resolved
@@ -32,12 +32,6 @@
         If the integer representation is exactly equal to the :class:`Decimal`,
         the integer is returned. Otherwise, the method returns the shorter of the
         standard string representation or the scientific notation.
-<<<<<<< HEAD
-
-        Raises:
-            Exception: If the resulting string representation is empty.
-=======
->>>>>>> edfd83b6
 
         Examples:
             >>> Decimal('123.4500').jsonify()
@@ -48,13 +42,6 @@
             '1.23E-4'
             >>> Decimal('1000000').jsonify()
             1000000
-<<<<<<< HEAD
-
-        See Also:
-            - :meth:`Decimal.__str__`: For converting :class:`Decimal` to a string.
-            - :meth:`Decimal.__int__`: For converting :class:`Decimal` to an integer.
-=======
->>>>>>> edfd83b6
         """
         string = str(self)
         integer = int(self)
