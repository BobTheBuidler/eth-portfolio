<<<<<<< HEAD
"""
This module configures the testing environment for the project by ensuring
that the Brownie network is connected using the specified network. It also
modifies the system path to include the current directory, allowing for
importing modules from the project root.

Environment Variables:
    PYTEST_NETWORK: The name of the Brownie network to use for testing. This
    environment variable must be set before running the tests.

Raises:
    ValueError: If the PYTEST_NETWORK environment variable is not set.

Examples:
    To set the PYTEST_NETWORK environment variable and run tests:

    .. code-block:: bash

        export PYTEST_NETWORK=mainnet-fork
        pytest

    This will connect to the specified Brownie network and run the tests.

See Also:
    - :mod:`brownie.network`: For more information on managing network connections with Brownie.
    - :mod:`os`: For more information on interacting with the operating system.
    - :mod:`sys`: For more information on the system-specific parameters and functions.
"""
import os
import sys

from brownie import network

sys.path.insert(0, os.path.abspath("."))

try:
    brownie_network = os.environ["PYTEST_NETWORK"]
except KeyError:
    raise ValueError(
        "Please set the PYTEST_NETWORK environment variable to the name of the brownie network you want to use for testing."
    )

if not network.is_connected():
    network.connect(brownie_network)

=======
>>>>>>> 7e36cc98
"""
This module configures the testing environment for the project by ensuring
that the Brownie network is connected using the specified network. It also
modifies the system path to include the current directory, allowing for
importing modules from the project root.

Environment Variables:
    PYTEST_NETWORK: The name of the Brownie network to use for testing. This
    environment variable must be set before running the tests.

Raises:
    ValueError: If the PYTEST_NETWORK environment variable is not set.

Examples:
    To set the PYTEST_NETWORK environment variable and run tests:

    .. code-block:: bash

        export PYTEST_NETWORK=mainnet-fork
        pytest

    This will connect to the specified Brownie network and run the tests.

See Also:
    - :mod:`brownie.network`: For more information on managing network connections with Brownie.
    - :mod:`os`: For more information on interacting with the operating system.
    - :mod:`sys`: For more information on the system-specific parameters and functions.
"""
import os
import sys

from brownie import network

sys.path.insert(0, os.path.abspath("."))

try:
    brownie_network = os.environ["PYTEST_NETWORK"]
except KeyError:
    raise ValueError(
        "Please set the PYTEST_NETWORK environment variable to the name of the brownie network you want to use for testing."
    )

if not network.is_connected():
    network.connect(brownie_network)<|MERGE_RESOLUTION|>--- conflicted
+++ resolved
@@ -1,51 +1,3 @@
-<<<<<<< HEAD
-"""
-This module configures the testing environment for the project by ensuring
-that the Brownie network is connected using the specified network. It also
-modifies the system path to include the current directory, allowing for
-importing modules from the project root.
-
-Environment Variables:
-    PYTEST_NETWORK: The name of the Brownie network to use for testing. This
-    environment variable must be set before running the tests.
-
-Raises:
-    ValueError: If the PYTEST_NETWORK environment variable is not set.
-
-Examples:
-    To set the PYTEST_NETWORK environment variable and run tests:
-
-    .. code-block:: bash
-
-        export PYTEST_NETWORK=mainnet-fork
-        pytest
-
-    This will connect to the specified Brownie network and run the tests.
-
-See Also:
-    - :mod:`brownie.network`: For more information on managing network connections with Brownie.
-    - :mod:`os`: For more information on interacting with the operating system.
-    - :mod:`sys`: For more information on the system-specific parameters and functions.
-"""
-import os
-import sys
-
-from brownie import network
-
-sys.path.insert(0, os.path.abspath("."))
-
-try:
-    brownie_network = os.environ["PYTEST_NETWORK"]
-except KeyError:
-    raise ValueError(
-        "Please set the PYTEST_NETWORK environment variable to the name of the brownie network you want to use for testing."
-    )
-
-if not network.is_connected():
-    network.connect(brownie_network)
-
-=======
->>>>>>> 7e36cc98
 """
 This module configures the testing environment for the project by ensuring
 that the Brownie network is connected using the specified network. It also
