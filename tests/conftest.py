--- conflicted
+++ resolved
@@ -1,13 +1,7 @@
 """
-<<<<<<< HEAD
-This module attempts to connect to the Brownie network specified by the `PYTEST_NETWORK`
-environment variable if it is not already connected. It also modifies the system path to 
-include the current directory, allowing for importing modules from the project root.
-=======
 This module connects to the Brownie network specified by the `PYTEST_NETWORK`
 environment variable. It also modifies the system path to include the current
 directory, allowing for importing modules from the project root.
->>>>>>> edfd83b6
 
 Environment Variables:
     PYTEST_NETWORK: The name of the Brownie network to use for testing. This
