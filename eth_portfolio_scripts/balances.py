--- conflicted
+++ resolved
@@ -30,10 +30,6 @@
 
     print(f"Exporting {portfolio}")
     async for ts in aiter_timestamps(start=start, interval=interval, run_forever=True):
-<<<<<<< HEAD
-        print(f"found ts {ts}")
-=======
->>>>>>> 8b6a3f7e
         create_task(
             coro=portfolio.export_snapshot(ts, sync=False),
             name=f"eth-portfolio export snapshot {ts}",
